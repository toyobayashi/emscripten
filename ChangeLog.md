--- conflicted
+++ resolved
@@ -17,6 +17,8 @@
 
 Current Trunk
 -------------
+ - Redefine SEEK_* values in stdio to be consistent with wasi. See #9555
+   (and for more background, #9545).
 
 v.1.38.47: 10/02/2019
 ---------------------
@@ -26,14 +28,9 @@
    unless you use errno defines (like EAGAIN) *and* keep around binaries
    compiled with an older version that you link against. In that case, you
    should rebuild them. See #9545.
-<<<<<<< HEAD
- - Redefine SEEK_* values in stdio to be consistent with wasi. See #9555
-   (and for more background, #9545).
-=======
  - Removed build option -s ONLY_MY_CODE as we now have much better solutions
    for that, like building to a wasm object file or using STANDALONE_WASM
    etc. (see https://github.com/emscripten-core/emscripten/wiki/WebAssembly-Standalone).
->>>>>>> 7165d77a
 
 v.1.38.46: 09/25/2019
 ---------------------
