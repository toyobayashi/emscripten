/**
 * @license
 * Copyright 2020 The Emscripten Authors
 * SPDX-License-Identifier: MIT
 */

<<<<<<< HEAD
var wasmTypeCodes = {
  'i': 0x7f, // i32
  'j': 0x7e, // i64
  'f': 0x7d, // f32
  'd': 0x7c, // f64
};

#if WASM
=======
>>>>>>> 1eb50fb6
// Wraps a JS function as a wasm function with a given signature.
function convertJsFunctionToWasm(func, sig) {
#if WASM2JS
  return func;
#else // WASM2JS

  // If the type reflection proposal is available, use the new
  // "WebAssembly.Function" constructor.
  // Otherwise, construct a minimal wasm module importing the JS function and
  // re-exporting it.
  if (typeof WebAssembly.Function === "function") {
    var typeNames = {
      'i': 'i32',
      'j': 'i64',
      'f': 'f32',
      'd': 'f64'
    };
    var type = {
      parameters: [],
      results: sig[0] == 'v' ? [] : [typeNames[sig[0]]]
    };
    for (var i = 1; i < sig.length; ++i) {
      type.parameters.push(typeNames[sig[i]]);
    }
    return new WebAssembly.Function(type, func);
  }

  // The module is static, with the exception of the type section, which is
  // generated based on the signature passed in.
  var typeSection = [
    0x01, // id: section,
    0x00, // length: 0 (placeholder)
    0x01, // count: 1
    0x60, // form: func
  ];
  var sigRet = sig.slice(0, 1);
  var sigParam = sig.slice(1);

  // Parameters, length + signatures
  typeSection.push(sigParam.length);
  for (var i = 0; i < sigParam.length; ++i) {
    typeSection.push(wasmTypeCodes[sigParam[i]]);
  }

  // Return values, length + signatures
  // With no multi-return in MVP, either 0 (void) or 1 (anything else)
  if (sigRet == 'v') {
    typeSection.push(0x00);
  } else {
    typeSection = typeSection.concat([0x01, wasmTypeCodes[sigRet]]);
  }

  // Write the overall length of the type section back into the section header
  // (excepting the 2 bytes for the section id and length)
  typeSection[1] = typeSection.length - 2;

  // Rest of the module is static
  var bytes = new Uint8Array([
    0x00, 0x61, 0x73, 0x6d, // magic ("\0asm")
    0x01, 0x00, 0x00, 0x00, // version: 1
  ].concat(typeSection, [
    0x02, 0x07, // import section
      // (import "e" "f" (func 0 (type 0)))
      0x01, 0x01, 0x65, 0x01, 0x66, 0x00, 0x00,
    0x07, 0x05, // export section
      // (export "f" (func 0 (type 0)))
      0x01, 0x01, 0x66, 0x00, 0x00,
  ]));

   // We can compile this wasm module synchronously because it is very small.
  // This accepts an import (at "e.f"), that it reroutes to an export (at "f")
  var module = new WebAssembly.Module(bytes);
  var instance = new WebAssembly.Instance(module, {
    'e': {
      'f': func
    }
  });
  var wrappedFunc = instance.exports['f'];
  return wrappedFunc;
#endif // WASM2JS
}

var freeTableIndexes = [];

// Weak map of functions in the table to their indexes, created on first use.
var functionsInTableMap;

// Add a wasm function to the table.
function addFunctionWasm(func, sig) {
  var table = wasmTable;

  // Check if the function is already in the table, to ensure each function
  // gets a unique index. First, create the map if this is the first use.
  if (!functionsInTableMap) {
    functionsInTableMap = new WeakMap();
    for (var i = 0; i < table.length; i++) {
      var item = table.get(i);
      // Ignore null values.
      if (item) {
        functionsInTableMap.set(item, i);
      }
    }
  }
  if (functionsInTableMap.has(func)) {
    return functionsInTableMap.get(func);
  }

  // It's not in the table, add it now.

#if ASSERTIONS >= 2
  // Make sure functionsInTableMap is actually up to date, that is, that this
  // function is not actually in the wasm Table despite not being tracked in
  // functionsInTableMap.
  for (var i = 0; i < table.length; i++) {
    assert(table.get(i) != func, 'function in Table but not functionsInTableMap');
  }
#endif

  var ret;
  // Reuse a free index if there is one, otherwise grow.
  if (freeTableIndexes.length) {
    ret = freeTableIndexes.pop();
  } else {
    ret = table.length;
    // Grow the table
    try {
      table.grow(1);
    } catch (err) {
      if (!(err instanceof RangeError)) {
        throw err;
      }
      throw 'Unable to grow wasm table. Set ALLOW_TABLE_GROWTH.';
    }
  }

  // Set the new value.
  try {
    // Attempting to call this with JS function will cause of table.set() to fail
    table.set(ret, func);
  } catch (err) {
    if (!(err instanceof TypeError)) {
      throw err;
    }
#if ASSERTIONS
    assert(typeof sig !== 'undefined', 'Missing signature argument to addFunction');
#endif
    var wrapped = convertJsFunctionToWasm(func, sig);
    table.set(ret, wrapped);
  }

  functionsInTableMap.set(func, ret);

  return ret;
}

function removeFunctionWasm(index) {
  functionsInTableMap.delete(wasmTable.get(index));
  freeTableIndexes.push(index);
}

// 'sig' parameter is required for the llvm backend but only when func is not
// already a WebAssembly function.
function addFunction(func, sig) {
#if ASSERTIONS
  assert(typeof func !== 'undefined');
#if ASSERTIONS == 2
  if (typeof sig === 'undefined') {
    err('warning: addFunction(): You should provide a wasm function signature string as a second argument. This is not necessary for asm.js and asm2wasm, but can be required for the LLVM wasm backend, so it is recommended for full portability.');
  }
#endif // ASSERTIONS == 2
#endif // ASSERTIONS

  return addFunctionWasm(func, sig);
}

function removeFunction(index) {
  removeFunctionWasm(index);
}<|MERGE_RESOLUTION|>--- conflicted
+++ resolved
@@ -4,7 +4,6 @@
  * SPDX-License-Identifier: MIT
  */
 
-<<<<<<< HEAD
 var wasmTypeCodes = {
   'i': 0x7f, // i32
   'j': 0x7e, // i64
@@ -12,9 +11,6 @@
   'd': 0x7c, // f64
 };
 
-#if WASM
-=======
->>>>>>> 1eb50fb6
 // Wraps a JS function as a wasm function with a given signature.
 function convertJsFunctionToWasm(func, sig) {
 #if WASM2JS
