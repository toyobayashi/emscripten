The following authors have all licensed their contributions to Emscripten
under the licensing terms detailed in LICENSE.

(Authors keep copyright of their contributions, of course; they just grant
a license to everyone to use it as detailed in LICENSE.)

* Alon Zakai <alonzakai@gmail.com> (copyright owned by Mozilla Foundation)
* Tim Dawborn <tim.dawborn@gmail.com>
* Max Shawabkeh <max99x@gmail.com>
* Sigmund Vik <sigmund_vik@yahoo.com>
* Jeff Terrace <jterrace@gmail.com>
* Benoit Tremblay <trembl.ben@gmail.com>
* Andreas Bergmeier <abergmeier@gmx.net>
* Ben Schwartz <bens@alum.mit.edu>
* David Claughton <dave@eclecticdave.com>
* David Yip <yipdw@member.fsf.org>
* Julien Hamaide <julien.hamaide@gmail.com>
* Ehsan Akhgari <ehsan.akhgari@gmail.com> (copyright owned by Mozilla Foundation)
* Adrian Taylor <adrian@macrobug.com>
* Richard Assar <richard.assar@gmail.com>
* Nathan Hammond <emscripten@nathanhammond.com>
* Behdad Esfahbod <behdad@behdad.org>
* David Benjamin <davidben@mit.edu>
* Pierre Renaux <pierre@talansoft.com>
* Brian Anderson <banderson@mozilla.com>
* Jon Bardin <diclophis@gmail.com>
* Jukka Jylänki <jujjyl@gmail.com>
* Aleksander Guryanov <caiiiycuk@gmail.com>
* Chad Austin <chad@chadaustin.me> (copyright owned by IMVU)
* nandhp <nandhp@gmail.com>
* YeZhongWen <linghuye2.0@gmail.com>
* Xingxing Pan <forandom@gmail.com>
* Justin Kerk <dopefishjustin@gmail.com>
* Andrea Bedini <andrea.bedini@gmail.com>
* James Pike <totoro.friend@chilon.net>
* Mokhtar Naamani <mokhtar.naamani@gmail.com>
* Benjamin Stover <benjamin.stover@gmail.com>
* Riccardo Magliocchetti <riccardo.magliocchetti@gmail.com>
* Janus Troelsen <janus.troelsen@stud.tu-darmstadt.de>
* Lars Schneider <lars.schneider@autodesk.com> (copyright owned by Autodesk, Inc.)
* Joel Martin <github@martintribe.org>
* Manuel Wellmann <manuel.wellmann@autodesk.com> (copyright owned by Autodesk, Inc.)
* Xuejie Xiao <xxuejie@gmail.com>
* Dominic Wong <dom@slowbunyip.org>
* Alan Kligman <alan.kligman@gmail.com> (copyright owned by Mozilla Foundation)
* Anthony Liot <wolfviking0@yahoo.com>
* Michael Riss <Michael.Riss@gmx.de>
* Jasper St. Pierre <jstpierre@mecheye.net>
* Manuel Schölling <manuel.schoelling@gmx.de>
* Bruce Mitchener, Jr. <bruce.mitchener@gmail.com>
* Michael Bishop <mbtyke@gmail.com>
* Roger Braun <roger@rogerbraun.net>
* Vladimir Vukicevic <vladimir@pobox.com> (copyright owned by Mozilla Foundation)
* Lorant Pinter <lorant.pinter@prezi.com>
* Tobias Doerffel <tobias.doerffel@gmail.com>
* Martin von Gagern <martin@von-gagern.net>
* Ting-Yuan Huang <thuang@mozilla.com>
* Joshua Granick <jgranick@blackberry.com>
* Felix H. Dahlke <fhd@ubercode.de>
* Éloi Rivard <azmeuk@gmail.com>
* Alexander Gladysh <ag@logiceditor.com>
* Arlo Breault <arlolra@gmail.com>
* Jacob Lee <artdent@gmail.com> (copyright owned by Google, Inc.)
* Joe Lee <jlee@imvu.com> (copyright owned by IMVU)
* Andy Friesen <andy@imvu.com> (copyright owned by IMVU)
* Bill Welden <bwelden@imvu.com> (copyright owned by IMVU)
* Michael Ey <mey@imvu.com> (copyright owned by IMVU)
* Llorens Marti Garcia <lgarcia@imvu.com> (copyright owned by IMVU)
* Jinsuck Kim <jkim@imvu.com> (copyright owned by IMVU)
* Todd Lee <tlee@imvu.com> (copyright owned by IMVU)
* Anthony Pesch <inolen@gmail.com>
* Robert Bragg <robert.bragg@intel.com> (copyright owned by Intel Corporation)
* Sylvestre Ledru <sylvestre@debian.org>
* Tom Fairfield <fairfield@cs.xu.edu>
* Anthony J. Thibault <ajt@hyperlogic.org>
* John Allwine <jallwine86@gmail.com>
* Martin Gerhardy <martin.gerhardy@gmail.com>
* James Gregory <jgregory@zynga.com> (copyright owned by Zynga, Inc.)
* Dan Gohman <sunfish@google.com> (copyright owned by Google, Inc.)
* Jeff Gilbert <jgilbert@mozilla.com> (copyright owned by Mozilla Foundation)
* Frits Talbot <frits@metapathy.com>
* Onno Jongbloed <hey@onnoj.net>
* Jez Ng <me@jezng.com>
* Marc Feeley <mfeeley@mozilla.com> (copyright owned by Mozilla Foundation)
* Ludovic Perrine <jazzzz@gmail.com>
* David Barksdale <david.barksdale@adcedosolutions.com>
* Manfred Manik Nerurkar <nerurkar*at*made-apps.biz> (copyright owned by MADE, GmbH)
* Joseph Gentle <me@josephg.com>
* Douglas T. Crosher <dtc-moz@scieneer.com> (copyright owned by Mozilla Foundation)
* Douglas T. Crosher <info@jsstats.com> (copyright owned by Scieneer Pty Ltd.)
* Soeren Balko <soeren.balko@gmail.com>
* Ryan Kelly (ryan@rfk.id.au)
* Michael Lelli <toadking@toadking.com>
* Yu Kobayashi <yukoba@accelart.jp>
* Pin Zhang <zhangpin04@gmail.com>
* Nick Bray <ncbray@chromium.org> (copyright owned by Google, Inc.)
* Aidan Hobson Sayers <aidanhs@cantab.net>
* Charlie Birks <admin@daftgames.net>
* Ranger Harke <ranger.harke@autodesk.com> (copyright owned by Autodesk, Inc.)
* Tobias Vrinssen <tobias@vrinssen.de>
* Patrick R. Martin <patrick.martin.r@gmail.com>
* Richard Quirk <richard.quirk@gmail.com>
* Marcos Scriven <marcos@scriven.org>
* Antoine Lambert <antoine.lambert33@gmail.com>
* Daniel Aquino <mr.danielaquino@gmail.com>
* Remi Papillie <remi.papillie@gmail.com>
* Fraser Adams <fraser.adams@blueyonder.co.uk>
* Michael Tirado <icetooth333@gmail.com>
* Ben Noordhuis <info@bnoordhuis.nl>
* Bob Roberts <bobroberts177@gmail.com>
* John Vilk <jvilk@cs.umass.edu>
* Daniel Baulig <dbaulig@fb.com> (copyright owned by Facebook, Inc.)
* Lu Wang <coolwanglu@gmail.com>
* Heidi Pan <heidi.pan@intel.com> (copyright owned by Intel)
* Vasilis Kalintiris <ehostunreach@gmail.com>
* Adam C. Clifton <adam@hulkamaniac.com>
* Volo Zyko <volo.zyko@gmail.com>
* Andre Weissflog <floooh@gmail.com>
* Alexandre Perrot <alexandre.perrot@gmail.com>
* Emerson José Silveira da Costa <emerson.costa@gmail.com>
* Jari Vetoniemi <mailroxas@gmail.com>
* Sindre Sorhus <sindresorhus@gmail.com>
* James S Urquhart <jamesu@gmail.com>
* Boris Gjenero <boris.gjenero@gmail.com>
* jonas echterhoff <jonas@unity3d.com>
* Sami Vaarala <sami.vaarala@iki.fi>
* Jack A. Arrington <jack@epicpineapple.com>
* Richard Janicek <r@janicek.co>
* Joel Croteau <jcroteau@gmail.com>
* Haneef Mubarak <haneef503@gmail.com>
* Nicolas Peri <nicox@shivaengine.com> (copyright owned by ShiVa Technologies, SAS)
* Bernhard Fey <e-male@web.de>
* Dave Nicponski <dave.nicponski@gmail.com>
* Jonathan Jarri <noxalus@gmail.com>
* Daniele Di Proietto <daniele.di.proietto@gmail.com>
* Dan Dascalescu <dNOSPAMdascalescu@gmail.com>
* Thomas Borsos <thomasborsos@gmail.com>
* Ori Avtalion <ori@avtalion.name>
* Guillaume Blanc <guillaumeblanc.sc@gmail.com>
* Usagi Ito <usagi@WonderRabbitProject.net>
* Camilo Polymeris <cpolymeris@gmail.com>
* Markus Henschel <markus.henschel@yager.de>
* Ophir Lojkine <ophir.lojkine@eleves.ec-nantes.fr>
* Ryan Sturgell <ryan.sturgell@gmail.com> (copyright owned by Google, Inc.)
* Jason Green <jason@transgaming.com> (copyright owned by TransGaming, Inc.)
* Ningxin Hu <ningxin.hu@intel.com> (copyright owned by Intel)
* Nicolas Guillemot <nlguillemot@gmail.com>
* Sathyanarayanan Gunasekaran <gsathya.ceg@gmail.com> (copyright owned by Mozilla Foundation)
* Nikolay Vorobyov <nik.vorobyov@gmail.com>
* Jonas Platte <mail@jonasplatte.de>
* Sebastien Ronsse <sronsse@gmail.com>
* Glenn R. Wichman <gwichman@zynga.com>
* Hamish Willee <hamishwillee@gmail.com> (copyright owned by Mozilla Foundation)
* Sylvain Chevalier <sylvain.chevalier@gmail.com>
* Nathan Ross <nross.se@gmail.com>
* Zachary Pomerantz <zmp@umich.edu>
* Boris Tsarev <boristsarev@gmail.com>
* Mark Logan <mark@artillery.com> (copyright owned by Artillery Games, Inc.)
* Коренберг Марк <socketpair@gmail.com>
* Gauthier Billot <gogoprog@gmail.com>
* Árpád Goretity <h2co3@h2co3.org>
* Nicholas Wilson <nicholas@nicholaswilson.me.uk>
* Aaron Mandle <aaronmandle@gmail.com>
* Bailey Hayes <Bailey.Hayes@sas.com> (copyright owned by SAS Institute Inc.)
* Paul Holland <pholland@adobe.com>
* James Long <longster@gmail.com>
* David Anderson <danderson@mozilla.com> (copyright owned by Mozilla Foundation)
* Eric Rannaud <e@nanocritical.com> (copyright owned by Nanocritical Corp.)
* William Furr <wfurr@google.com> (copyright owned by Google, Inc.)
* Dan Glastonbury <dglastonbury@mozilla.com> (copyright owned by Mozilla Foundation)
* Warren Seine <warren.seine@aerys.in> (copyright owned by Aerys SAS)
* Petr Babicka <babcca@gmail.com>
* Akira Takahashi <faithandbrave@gmail.com>
* Victor Costan <costan@gmail.com>
* Pepijn Van Eeckhoudt <pepijn.vaneeckhoudt@luciad.com> (copyright owned by Luciad NV)
* Stevie Trujillo <stevie.trujillo@gmail.com>
* Edward Rudd <urkle@outoforder.cc>
* Rene Eichhorn <rene.eichhorn1@gmail.com>
* Nick Desaulniers <nick@mozilla.com> (copyright owned by Mozilla Foundation)
* Luke Wagner <luke@mozilla.com> (copyright owned by Mozilla Foundation)
* Matt McCormick <matt.mccormick@kitware.com>
* Thaddée Tyl <thaddee.tyl@gmail.com>
* Philipp Wiesemann <philipp.wiesemann@arcor.de>
* Jan Jongboom <janjongboom@gmail.com> (copyright owned by Telenor Digital AS)
* Tiago Quelhas <tiagoq@gmail.com>
* Reinier de Blois <rddeblois@gmail.com>
* Yuichi Nishiwaki <yuichi.nishiwaki@gmail.com>
* Jérôme Bernard <jerome.bernard@ercom.fr> (copyright owned by Ercom)
* Chanhwi Choi <ccwpc@hanmail.net>
* Fábio Santos <fabiosantosart@gmail.com>
* Thibaut Despoulain <thibaut@artillery.com> (copyright owned by Artillery Games, Inc.)
* Wei Tjong Yao <weitjong@gmail.com>
* Tim Guan-tin Chien <timdream@gmail.com>
* Krzysztof Jakubowski <nadult@fastmail.fm>
* Vladimír Vondruš <mosra@centrum.cz>
* Brion Vibber <brion@pobox.com>
* Philip Lafleur <sendsbeak@gmail.com>
* Javier Meseguer de Paz <j.meseguer@gmail.com>
* Michael A. Balazs <michael.balazs@gmail.com>
* Andreas Blixt <me@blixt.nyc>
* Haofeng Zhang <h.z@duke.edu>
* Cody Welsh <codyw@protonmail.com>
* Hoong Ern Ng <hoongern@gmail.com>
* Kagami Hiiragi <kagami@genshiken.org>
* Jan Bölsche <jan@lagomorph.de>
* Sebastian Matthes <sebastianmatthes@outlook.com> (copyright owned by Volkswagen AG)
* Robert Goulet <robert.goulet@autodesk.com> (copyright owned by Autodesk, Inc.)
* Juha Järvi <befunge@gmail.com>
* Louis Lagrange <lagrange.louis@gmail.com>
* Ying-Ruei Liang <thumbd03803@gmail.com>
* Stuart Geipel <lapimlu@gmail.com>
* Yeonjun Lim <yjroot@gmail.com>
* Andrew Karpushin <reven86@gmail.com>
* Felix Zimmermann <fzimmermann89@gmail.com>
* Sven-Hendrik Haase <svenstaro@gmail.com>
* Simon Sandström <simon@nikanor.nu>
* Khaled Sami <k.sami.mohammed@gmail.com>
* Omar El-Mohandes <omar.elmohandes90@gmail.com>
* Florian Rival <florian.rival@gmail.com>
* Mark Achée <mark@achee.com>
* Piotr Paczkowski <kontakt@trzeci.eu>
* Braden MacDonald <braden@bradenmacdonald.com>
* Kevin Cheung <kevin.cheung@autodesk.com> (copyright owned by Autodesk, Inc.)
* Josh Peterson <petersonjm1@gmail.com>
* eska <eska@eska.me>
* Nate Burr <nate.oo@gmail.com>
* Paul "TBBle" Hampson <Paul.Hampson@Pobox.com>
* Andreas Plesch <andreasplesch@gmail.com>
* Brian Armstrong <brian.armstrong.ece+github@gmail.com>
* Vincenzo Chianese <vincenz.chianese@icloud.com>
* Noam T.Cohen <noam@ecb.co.il>
* Nick Shin <nick.shin@gmail.com>
* Gregg Tavares <github@greggman.com>
* Tanner Rogalsky <tanner@tannerrogalsky.com>
* Richard Cook <rcook@tableau.com> (copyright owned by Tableau Software, Inc.)
* Arnab Choudhury <achoudhury@tableau.com> (copyright owned by Tableau Software, Inc.)
* Charles Vaughn <cvaughn@tableau.com> (copyright owned by Tableau Software, Inc.)
* Pierre Krieger <pierre.krieger1708@gmail.com>
* Jakob Stoklund Olesen <stoklund@2pi.dk>
* Jérémy Anger <angerj.dev@gmail.com>
* Derek Schuff <dschuff@chromium.org> (copyright owned by Google, Inc.)
* Ashley Sommer <flubba86@gmail.com>
* Dave Fletcher <graveyhead@gmail.com>
* Lars-Magnus Skog <ralphtheninja@riseup.net>
* Pieter Vantorre <pietervantorre@gmail.com>
* Maher Sallam <maher@sallam.me>
* Andrey Burov <burik666@gmail.com>
* Holland Schutte <hgschutte1@gmail.com>
* Kerby Geffrard <kerby.geffrard@gmail.com>
* cynecx <me@cynecx.net>
* Chris Gibson <cgibson@mrvoxel.com>
* Harald Reingruber <code*at*h-reingruber.at>
* Aiden Koss <madd0131@umn.edu>
* Dustin VanLerberghe <good_ol_dv@hotmail.com>
* Philip Bielby <pmb45-github@srcf.ucam.org> (copyright owned by Jagex Ltd.)
* Régis Fénéon <regis.feneon@gmail.com>
* Dominic Chen <d.c.ddcc@gmail.com> (copyright owned by Google, Inc.)
* Junji Hashimoto <junji.hashimoto@gmail.com>
* Heejin Ahn <aheejin@gmail.com> (copyright owned by Google, Inc.)
* Andras Kucsma <andras.kucsma@gmail.com>
* Mateusz Borycki <mateuszborycki@gmail.com>
* Franklin Ta <fta2012@gmail.com>
* Jacob Gravelle <jgravelle@google.com> (copyright owned by Google, Inc.)
* Kagami Sascha Rosylight <saschanaz@outlook.com>
* Benny Jacobs <benny@gmx.it>
* Ray Brown <code@liquibits.com>
* Christopher Serr <christopher.serr@gmail.com>
* Aaron Ruß <aaron.russ@dfki.de> (copyright owned by DFKI GmbH)
* Vilibald Wanča <vilibald@wvi.cz>
* Alex Hixon <alex@alexhixon.com>
* Vladimir Davidovich <thy.ringo@gmail.com>
* Dmitry Tolmachov <dmitolm@gmail.com>
* Dylan McKay <me@dylanmckay.io>
* Christophe Gragnic <cgragnic@netc.fr>
* Murphy McCauley <murphy.mccauley@gmail.com>
* Anatoly Trosinenko <anatoly.trosinenko@gmail.com>
* Brad Grantham <grantham@plunk.org>
* Sam Clegg <sbc@chromium.org> (copyright owned by Google, Inc.)
* Joshua Lind <joshualind007@hotmail.com>
* Hiroaki GOTO as "GORRY" <gorry@hauN.org>
* Mikhail Kremnyov <mkremnyov@gmail.com> (copyright owned by XCDS International)
* Tasuku SUENAGA a.k.a. gunyarakun <tasuku-s-github@titech.ac>
* Evan Wallace <evan.exe@gmail.com>
* Henning Pohl <henning@still-hidden.de>
* Tim Neumann <mail@timnn.me>
* Ondrej Stava <ondrej.stava@gmail.com> (copyright owned by Google, Inc.)
* Jakub Jirutka <jakub@jirutka.cz>
* Loo Rong Jie <loorongjie@gmail.com>
* Jean-François Geyelin <jfgeyelin@gmail.com>
* Matthew Collins <thethinkofdeath@gmail.com>
* Satoshi N. M <snmatsutake@yahoo.co.jp>
* Ryan Speets <ryan@speets.ca>
* Fumiya Chiba <fumiya.chiba@nifty.com>
* Ryan C. Gordon <icculus@icculus.org>
* Inseok Lee <dlunch@gmail.com>
* Yair Levinson (copyright owned by Autodesk, Inc.)
* Matjaž Drolc <mdrolc@gmail.com>
* James Swift <james@3dengineer.com> (copyright owned by PSPDFKit GmbH)
* Ryan Lester <ryan@cyph.com> (copyright owned by Cyph, Inc.)
* Nikolay Zapolnov <zapolnov@gmail.com>
* Nazar Mokrynskyi <nazar@mokrynskyi.com>
* Yury Delendik <ydelendik@mozilla.com> (copyright owned by Mozilla Foundation)
* Kenneth Perry <thothonegan@gmail.com>
* Jim Mussared <jim.mussared@gmail.com>
<<<<<<< HEAD
* Mitchell Foley <mitchfoley@google.com> (copyright owned by Google, Inc.)
=======
* Dirk Vanden Boer <dirk.vdb@gmail.com>
>>>>>>> 77707f97
<|MERGE_RESOLUTION|>--- conflicted
+++ resolved
@@ -302,8 +302,5 @@
 * Yury Delendik <ydelendik@mozilla.com> (copyright owned by Mozilla Foundation)
 * Kenneth Perry <thothonegan@gmail.com>
 * Jim Mussared <jim.mussared@gmail.com>
-<<<<<<< HEAD
-* Mitchell Foley <mitchfoley@google.com> (copyright owned by Google, Inc.)
-=======
 * Dirk Vanden Boer <dirk.vdb@gmail.com>
->>>>>>> 77707f97
+* Mitchell Foley <mitchfoley@google.com> (copyright owned by Google, Inc.)