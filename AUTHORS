The following authors have all licensed their contributions to Emscripten
under the licensing terms detailed in LICENSE.

(Authors keep copyright of their contributions, of course; they just grant
a license to everyone to use it as detailed in LICENSE.)

* Alon Zakai <alonzakai@gmail.com> (copyright owned by Mozilla Foundation)
* Tim Dawborn <tim.dawborn@gmail.com>
* Max Shawabkeh <max99x@gmail.com>
* Sigmund Vik <sigmund_vik@yahoo.com>
* Jeff Terrace <jterrace@gmail.com>
* Benoit Tremblay <trembl.ben@gmail.com>
* Andreas Bergmeier <abergmeier@gmx.net>
* Ben Schwartz <bens@alum.mit.edu>
* David Claughton <dave@eclecticdave.com>
* David Yip <yipdw@member.fsf.org>
* Julien Hamaide <julien.hamaide@gmail.com>
* Ehsan Akhgari <ehsan.akhgari@gmail.com> (copyright owned by Mozilla Foundation)
* Adrian Taylor <adrian@macrobug.com>
* Richard Assar <richard.assar@gmail.com>
* Nathan Hammond <emscripten@nathanhammond.com>
* Behdad Esfahbod <behdad@behdad.org>
* David Benjamin <davidben@mit.edu>
* Pierre Renaux <pierre@talansoft.com>
* Brian Anderson <banderson@mozilla.com>
* Jon Bardin <diclophis@gmail.com>
* Jukka Jylänki <jujjyl@gmail.com>
* Aleksander Guryanov <caiiiycuk@gmail.com>
* Chad Austin <chad@chadaustin.me> (copyright owned by IMVU)
* nandhp <nandhp@gmail.com>
* YeZhongWen <linghuye2.0@gmail.com>
* Xingxing Pan <forandom@gmail.com>
* Justin Kerk <dopefishjustin@gmail.com>
* Andrea Bedini <andrea.bedini@gmail.com>
* James Pike <totoro.friend@chilon.net>
* Mokhtar Naamani <mokhtar.naamani@gmail.com>
* Benjamin Stover <benjamin.stover@gmail.com>
* Riccardo Magliocchetti <riccardo.magliocchetti@gmail.com>
* Janus Troelsen <janus.troelsen@stud.tu-darmstadt.de>
* Lars Schneider <lars.schneider@autodesk.com> (copyright owned by Autodesk, Inc.)
* Joel Martin <github@martintribe.org>
* Manuel Wellmann <manuel.wellmann@autodesk.com> (copyright owned by Autodesk, Inc.)
* Xuejie Xiao <xxuejie@gmail.com>
* Dominic Wong <dom@slowbunyip.org>
* Alan Kligman <alan.kligman@gmail.com> (copyright owned by Mozilla Foundation)
* Anthony Liot <wolfviking0@yahoo.com>
* Michael Riss <Michael.Riss@gmx.de>
* Jasper St. Pierre <jstpierre@mecheye.net>
* Manuel Schölling <manuel.schoelling@gmx.de>
* Bruce Mitchener, Jr. <bruce.mitchener@gmail.com>
* Michael Bishop <mbtyke@gmail.com>
* Roger Braun <roger@rogerbraun.net>
* Vladimir Vukicevic <vladimir@pobox.com> (copyright owned by Mozilla Foundation)
* Lorant Pinter <lorant.pinter@prezi.com>
* Tobias Doerffel <tobias.doerffel@gmail.com>
* Martin von Gagern <martin@von-gagern.net>
* Ting-Yuan Huang <thuang@mozilla.com>
* Joshua Granick <jgranick@blackberry.com>
* Felix H. Dahlke <fhd@ubercode.de>
* Éloi Rivard <azmeuk@gmail.com>
* Alexander Gladysh <ag@logiceditor.com>
* Arlo Breault <arlolra@gmail.com>
* Jacob Lee <artdent@gmail.com> (copyright owned by Google, Inc.)
* Joe Lee <jlee@imvu.com> (copyright owned by IMVU)
* Andy Friesen <andy@imvu.com> (copyright owned by IMVU)
* Bill Welden <bwelden@imvu.com> (copyright owned by IMVU)
* Michael Ey <mey@imvu.com> (copyright owned by IMVU)
* Llorens Marti Garcia <lgarcia@imvu.com> (copyright owned by IMVU)
* Jinsuck Kim <jkim@imvu.com> (copyright owned by IMVU)
* Todd Lee <tlee@imvu.com> (copyright owned by IMVU)
* Anthony Pesch <inolen@gmail.com>
* Robert Bragg <robert.bragg@intel.com> (copyright owned by Intel Corporation)
* Sylvestre Ledru <sylvestre@debian.org>
* Tom Fairfield <fairfield@cs.xu.edu>
* Anthony J. Thibault <ajt@hyperlogic.org>
* John Allwine <jallwine86@gmail.com>
* Martin Gerhardy <martin.gerhardy@gmail.com>
* James Gregory <jgregory@zynga.com> (copyright owned by Zynga, Inc)
* Dan Gohman <sunfish@google.com> (copyright owned by Google, Inc.)
* Jeff Gilbert <jgilbert@mozilla.com> (copyright owned by Mozilla Foundation)
* Frits Talbot <frits@metapathy.com>
* Onno Jongbloed <hey@onnoj.net>
* Jez Ng <me@jezng.com>
* Marc Feeley <mfeeley@mozilla.com> (copyright owned by Mozilla Foundation)
* Ludovic Perrine <jazzzz@gmail.com>
* David Barksdale <david.barksdale@adcedosolutions.com>
* Manfred Manik Nerurkar <nerurkar*at*made-apps.biz> (copyright owned by MADE, GmbH)
* Joseph Gentle <me@josephg.com>
* Douglas T. Crosher <dtc-moz@scieneer.com> (copyright owned by Mozilla Foundation)
* Douglas T. Crosher <info@jsstats.com> (copyright owned by Scieneer Pty Ltd)
* Soeren Balko <soeren.balko@gmail.com>
* Ryan Kelly (ryan@rfk.id.au)
* Michael Lelli <toadking@toadking.com>
* Yu Kobayashi <yukoba@accelart.jp>
* Pin Zhang <zhangpin04@gmail.com>
* Nick Bray <ncbray@chromium.org> (copyright owned by Google, Inc.)
* Aidan Hobson Sayers <aidanhs@cantab.net>
* Charlie Birks <admin@daftgames.net>
* Ranger Harke <ranger.harke@autodesk.com> (copyright owned by Autodesk, Inc.)
* Tobias Vrinssen <tobias@vrinssen.de>
* Patrick R. Martin <patrick.martin.r@gmail.com>
* Richard Quirk <richard.quirk@gmail.com>
* Marcos Scriven <marcos@scriven.org>
* Antoine Lambert <antoine.lambert33@gmail.com>
* Daniel Aquino <mr.danielaquino@gmail.com>
* Remi Papillie <remi.papillie@gmail.com>
* Fraser Adams <fraser.adams@blueyonder.co.uk>
* Michael Tirado <icetooth333@gmail.com>
* Ben Noordhuis <info@bnoordhuis.nl>
* Bob Roberts <bobroberts177@gmail.com>
* John Vilk <jvilk@cs.umass.edu>
* Daniel Baulig <dbaulig@fb.com> (copyright owned by Facebook, Inc.)
* Lu Wang <coolwanglu@gmail.com>
* Heidi Pan <heidi.pan@intel.com> (copyright owned by Intel)
* Vasilis Kalintiris <ehostunreach@gmail.com>
* Adam C. Clifton <adam@hulkamaniac.com>
* Volo Zyko <volo.zyko@gmail.com>
* Andre Weissflog <floooh@gmail.com>
* Alexandre Perrot <alexandre.perrot@gmail.com>
* Emerson José Silveira da Costa <emerson.costa@gmail.com>
* Jari Vetoniemi <mailroxas@gmail.com>
* Sindre Sorhus <sindresorhus@gmail.com>
* James S Urquhart <jamesu@gmail.com>
* Boris Gjenero <boris.gjenero@gmail.com>
* jonas echterhoff <jonas@unity3d.com>
* Sami Vaarala <sami.vaarala@iki.fi>
* Jack A. Arrington <jack@epicpineapple.com>
* Richard Janicek <r@janicek.co>
* Joel Croteau <jcroteau@gmail.com>
* Haneef Mubarak <haneef503@gmail.com>
* Nicolas Peri <nicox@shivaengine.com> (copyright owned by ShiVa Technologies, SAS)
* Bernhard Fey <e-male@web.de>
* Dave Nicponski <dave.nicponski@gmail.com>
* Jonathan Jarri <noxalus@gmail.com>
* Daniele Di Proietto <daniele.di.proietto@gmail.com>
* Dan Dascalescu <dNOSPAMdascalescu@gmail.com>
* Thomas Borsos <thomasborsos@gmail.com>
* Ori Avtalion <ori@avtalion.name>
* Guillaume Blanc <guillaumeblanc.sc@gmail.com>
* Usagi Ito <usagi@WonderRabbitProject.net>
* Camilo Polymeris <cpolymeris@gmail.com>
* Markus Henschel <markus.henschel@yager.de>
* Ophir Lojkine <ophir.lojkine@eleves.ec-nantes.fr>
* Ryan Sturgell <ryan.sturgell@gmail.com> (copyright owned by Google, Inc.)
* Jason Green <jason@transgaming.com> (copyright owned by TransGaming, Inc.)
* Ningxin Hu <ningxin.hu@intel.com> (copyright owned by Intel)
* Nicolas Guillemot <nlguillemot@gmail.com>
* Sathyanarayanan Gunasekaran <gsathya.ceg@gmail.com> (copyright owned by Mozilla Foundation)
* Nikolay Vorobyov <nik.vorobyov@gmail.com>
* Jonas Platte <mail@jonasplatte.de>
* Sebastien Ronsse <sronsse@gmail.com>
* Glenn R. Wichman <gwichman@zynga.com>
* Hamish Willee <hamishwillee@gmail.com> (copyright owned by Mozilla Foundation)
* Sylvain Chevalier <sylvain.chevalier@gmail.com>
* Nathan Ross <nross.se@gmail.com>
* Zachary Pomerantz <zmp@umich.edu>
* Boris Tsarev <boristsarev@gmail.com>
* Mark Logan <mark@artillery.com> (copyright owned by Artillery Games, Inc.)
* Коренберг Марк <socketpair@gmail.com>
* Gauthier Billot <gogoprog@gmail.com>
* Árpád Goretity <h2co3@h2co3.org>
* Nicholas Wilson <nicholas@nicholaswilson.me.uk>
* Aaron Mandle <aaronmandle@gmail.com>
* Bailey Hayes <Bailey.Hayes@sas.com> (copyright owned by SAS Institute Inc.)
* Paul Holland <pholland@adobe.com>
* James Long <longster@gmail.com>
* David Anderson <danderson@mozilla.com> (copyright owned by Mozilla Foundation)
* Eric Rannaud <e@nanocritical.com> (copyright owned by Nanocritical Corp.)
* William Furr <wfurr@google.com> (copyright owned by Google, Inc.)
* Dan Glastonbury <dglastonbury@mozilla.com> (copyright owned by Mozilla Foundation)
* Warren Seine <warren.seine@aerys.in> (copyright owned by Aerys SAS)
* Petr Babicka <babcca@gmail.com>
* Akira Takahashi <faithandbrave@gmail.com>
* Victor Costan <costan@gmail.com>
* Pepijn Van Eeckhoudt <pepijn.vaneeckhoudt@luciad.com> (copyright owned by Luciad NV)
* Stevie Trujillo <stevie.trujillo@gmail.com>
* Edward Rudd <urkle@outoforder.cc>
* Rene Eichhorn <rene.eichhorn1@gmail.com>
* Nick Desaulniers <nick@mozilla.com> (copyright owned by Mozilla Foundation)
* Luke Wagner <luke@mozilla.com> (copyright owned by Mozilla Foundation)
* Matt McCormick <matt.mccormick@kitware.com>
* Thaddée Tyl <thaddee.tyl@gmail.com>
* Philipp Wiesemann <philipp.wiesemann@arcor.de>
* Jan Jongboom <janjongboom@gmail.com> (copyright owned by Telenor Digital AS)
* Tiago Quelhas <tiagoq@gmail.com>
* Reinier de Blois <rddeblois@gmail.com>
* Yuichi Nishiwaki <yuichi.nishiwaki@gmail.com>
* Jérôme Bernard <jerome.bernard@ercom.fr> (copyright owned by Ercom)
* Chanhwi Choi <ccwpc@hanmail.net>
* Fábio Santos <fabiosantosart@gmail.com>
<<<<<<< HEAD
* Thibaut Despoulain <thibaut@artillery.com> (copyright owned by Artillery Games, Inc.)
* Wei Tjong Yao <weitjong@gmail.com>
=======
* Tim Guan-tin Chien <timdream@gmail.com>
>>>>>>> 5a7c6585
<|MERGE_RESOLUTION|>--- conflicted
+++ resolved
@@ -188,9 +188,6 @@
 * Jérôme Bernard <jerome.bernard@ercom.fr> (copyright owned by Ercom)
 * Chanhwi Choi <ccwpc@hanmail.net>
 * Fábio Santos <fabiosantosart@gmail.com>
-<<<<<<< HEAD
 * Thibaut Despoulain <thibaut@artillery.com> (copyright owned by Artillery Games, Inc.)
 * Wei Tjong Yao <weitjong@gmail.com>
-=======
 * Tim Guan-tin Chien <timdream@gmail.com>
->>>>>>> 5a7c6585
