﻿The following authors have all licensed their contributions to Emscripten
under the licensing terms detailed in LICENSE.

(Authors keep copyright of their contributions, of course; they just grant
a license to everyone to use it as detailed in LICENSE.)

* Alon Zakai <alonzakai@gmail.com> (copyright owned by Mozilla Foundation)
* Tim Dawborn <tim.dawborn@gmail.com>
* Max Shawabkeh <max99x@gmail.com>
* Sigmund Vik <sigmund_vik@yahoo.com>
* Jeff Terrace <jterrace@gmail.com>
* Benoit Tremblay <benoit.tremblay@frimastudio.com>
* Andreas Bergmeier <abergmeier@gmx.net>
* Ben Schwartz <bens@alum.mit.edu>
* David Claughton <dave@eclecticdave.com>
* David Yip <yipdw@member.fsf.org>
* Julien Hamaide <julien.hamaide@gmail.com>
* Ehsan Akhgari <ehsan.akhgari@gmail.com> (copyright owned by Mozilla Foundation)
* Adrian Taylor <adrian@macrobug.com>
* Richard Assar <richard.assar@gmail.com>
* Nathan Hammond <emscripten@nathanhammond.com>
* Behdad Esfahbod <behdad@behdad.org>
* David Benjamin <davidben@mit.edu>
* Pierre Renaux <pierre@talansoft.com>
* Brian Anderson <banderson@mozilla.com>
* Jon Bardin <diclophis@gmail.com>
* Jukka Jylänki <jujjyl@gmail.com>
* Aleksander Guryanov <caiiiycuk@gmail.com>
* Chad Austin <chad@chadaustin.me> (copyright owned by IMVU)
* nandhp <nandhp@gmail.com>
* YeZhongWen <linghuye2.0@gmail.com>
* Xingxing Pan <forandom@gmail.com>
* Justin Kerk <dopefishjustin@gmail.com>
* Andrea Bedini <andrea.bedini@gmail.com>
* James Pike <totoro.friend@chilon.net>
* Mokhtar Naamani <mokhtar.naamani@gmail.com>
* Benjamin Stover <benjamin.stover@gmail.com>
* Riccardo Magliocchetti <riccardo.magliocchetti@gmail.com>
* Janus Troelsen <janus.troelsen@stud.tu-darmstadt.de>
* Lars Schneider <lars.schneider@autodesk.com> (copyright owned by Autodesk, Inc.)
* Joel Martin <github@martintribe.org>
* Manuel Wellmann <manuel.wellmann@autodesk.com> (copyright owned by Autodesk, Inc.)
* Xuejie Xiao <xxuejie@gmail.com>
* Dominic Wong <dom@slowbunyip.org>
* Alan Kligman <alan.kligman@gmail.com> (copyright owned by Mozilla Foundation)
* Anthony Liot <wolfviking0@yahoo.com>
* Michael Riss <Michael.Riss@gmx.de>
* Jasper St. Pierre <jstpierre@mecheye.net>
* Manuel Schölling <manuel.schoelling@gmx.de>
* Bruce Mitchener, Jr. <bruce.mitchener@gmail.com>
* Michael Bishop <mbtyke@gmail.com>
* Roger Braun <roger@rogerbraun.net>
* Vladimir Vukicevic <vladimir@pobox.com> (copyright owned by Mozilla Foundation)
* Lorant Pinter <lorant.pinter@prezi.com>
* Tobias Doerffel <tobias.doerffel@gmail.com>
* Martin von Gagern <martin@von-gagern.net>
* Ting-Yuan Huang <thuang@mozilla.com>
* Joshua Granick <jgranick@blackberry.com>
* Felix H. Dahlke <fhd@ubercode.de>
* Éloi Rivard <azmeuk@gmail.com>
* Alexander Gladysh <ag@logiceditor.com>
* Arlo Breault <arlolra@gmail.com>
* Jacob Lee <artdent@gmail.com> (copyright owned by Google, Inc.)
* Joe Lee <jlee@imvu.com> (copyright owned by IMVU)
* Andy Friesen <andy@imvu.com> (copyright owned by IMVU)
* Bill Welden <bwelden@imvu.com> (copyright owned by IMVU)
* Michael Ey <mey@imvu.com> (copyright owned by IMVU)
* Llorens Marti Garcia <lgarcia@imvu.com> (copyright owned by IMVU)
* Jinsuck Kim <jkim@imvu.com> (copyright owned by IMVU)
* Todd Lee <tlee@imvu.com> (copyright owned by IMVU)
* Anthony Pesch <inolen@gmail.com>
* Robert Bragg <robert.bragg@intel.com> (copyright owned by Intel Corporation)
* Sylvestre Ledru <sylvestre@debian.org>
* Tom Fairfield <fairfield@cs.xu.edu>
* Anthony J. Thibault <ajt@hyperlogic.org>
* John Allwine <jallwine86@gmail.com>
* Martin Gerhardy <martin.gerhardy@gmail.com>
* James Gregory <jgregory@zynga.com> (copyright owned by Zynga, Inc)
* Dan Gohman <sunfish@google.com> (copyright owned by Google, Inc.)
* Jeff Gilbert <jgilbert@mozilla.com> (copyright owned by Mozilla Foundation)
* Frits Talbot <frits@metapathy.com>
* Onno Jongbloed <hey@onnoj.net>
* Jez Ng <me@jezng.com>
* Marc Feeley <mfeeley@mozilla.com> (copyright owned by Mozilla Foundation)
* Ludovic Perrine <jazzzz@gmail.com>
* David Barksdale <david.barksdale@adcedosolutions.com>
* Manfred Manik Nerurkar <nerurkar*at*made-apps.biz> (copyright owned by MADE, GmbH)
* Joseph Gentle <me@josephg.com>
* Douglas T. Crosher <dtc-moz@scieneer.com> (copyright owned by Mozilla Founcation)
* Soeren Balko <soeren.balko@gmail.com>
* Ryan Kelly (ryan@rfk.id.au)
* Michael Lelli <toadking@toadking.com>
* Yu Kobayashi <yukoba@accelart.jp>
* Pin Zhang <zhangpin04@gmail.com>
* Nick Bray <ncbray@chromium.org> (copyright owned by Google, Inc.)
* Aidan Hobson Sayers <aidanhs@cantab.net>
* Charlie Birks <admin@daftgames.net>
* Ranger Harke <ranger.harke@autodesk.com> (copyright owned by Autodesk, Inc.)
* Tobias Vrinssen <tobias@vrinssen.de>
* Patrick R. Martin <patrick.martin.r@gmail.com>
* Richard Quirk <richard.quirk@gmail.com>
* Marcos Scriven <marcos@scriven.org>
* Antoine Lambert <antoine.lambert33@gmail.com>
* Daniel Aquino <mr.danielaquino@gmail.com>
* Remi Papillie <remi.papillie@gmail.com>
* Fraser Adams <fraser.adams@blueyonder.co.uk>
* Michael Tirado <icetooth333@gmail.com>
* Ben Noordhuis <info@bnoordhuis.nl>
* Bob Roberts <bobroberts177@gmail.com>
* John Vilk <jvilk@cs.umass.edu>
* Daniel Baulig <dbaulig@fb.com> (copyright owned by Facebook, Inc.)
* Lu Wang <coolwanglu@gmail.com>
* Heidi Pan <heidi.pan@intel.com> (copyright owned by Intel)
* Vasilis Kalintiris <ehostunreach@gmail.com>
* Adam C. Clifton <adam@hulkamaniac.com>
* Volo Zyko <volo.zyko@gmail.com>
* Andre Weissflog <floooh@gmail.com>
* Alexandre Perrot <alexandre.perrot@gmail.com>
* Emerson José Silveira da Costa <emerson.costa@gmail.com>
* Jari Vetoniemi <mailroxas@gmail.com>
* Sindre Sorhus <sindresorhus@gmail.com>
* James S Urquhart <jamesu@gmail.com>
* Boris Gjenero <boris.gjenero@gmail.com>
* jonas echterhoff <jonas@unity3d.com>
* Sami Vaarala <sami.vaarala@iki.fi>
* Jack A. Arrington <jack@epicpineapple.com>
* Richard Janicek <r@janicek.co>
* Joel Croteau <jcroteau@gmail.com>
* Haneef Mubarak <haneef503@gmail.com>
* Nicolas Peri <nicox@shivaengine.com> (copyright owned by ShiVa Technologies, SAS)
* Bernhard Fey <e-male@web.de>
* Dave Nicponski <dave.nicponski@gmail.com>
* Jonathan Jarri <noxalus@gmail.com>
* Daniele Di Proietto <daniele.di.proietto@gmail.com>
* Dan Dascalescu <dNOSPAMdascalescu@gmail.com>
* Thomas Borsos <thomasborsos@gmail.com>
* Ori Avtalion <ori@avtalion.name>
* Guillaume Blanc <guillaumeblanc.sc@gmail.com>
* Usagi Ito <usagi@WonderRabbitProject.net>
* Camilo Polymeris <cpolymeris@gmail.com>
<<<<<<< HEAD
* Markus Henschel <markus.henschel@yager.de>
* Ophir Lojkine <ophir.lojkine@eleves.ec-nantes.fr>
* Ryan Sturgell <ryan.sturgell@gmail.com> (copyright owned by Google, Inc.)
* Jason Green <jason@transgaming.com> (copyright owned by TransGaming, Inc.)
=======
* Ningxin Hu <ningxin.hu@intel.com> (copyright owned by Intel)
>>>>>>> 8823b630
<|MERGE_RESOLUTION|>--- conflicted
+++ resolved
@@ -138,11 +138,8 @@
 * Guillaume Blanc <guillaumeblanc.sc@gmail.com>
 * Usagi Ito <usagi@WonderRabbitProject.net>
 * Camilo Polymeris <cpolymeris@gmail.com>
-<<<<<<< HEAD
 * Markus Henschel <markus.henschel@yager.de>
 * Ophir Lojkine <ophir.lojkine@eleves.ec-nantes.fr>
 * Ryan Sturgell <ryan.sturgell@gmail.com> (copyright owned by Google, Inc.)
 * Jason Green <jason@transgaming.com> (copyright owned by TransGaming, Inc.)
-=======
 * Ningxin Hu <ningxin.hu@intel.com> (copyright owned by Intel)
->>>>>>> 8823b630
