{
  "a.html": 563,
  "a.html.gz": 377,
<<<<<<< HEAD
<<<<<<< HEAD
<<<<<<< HEAD
  "a.js": 4529,
  "a.js.gz": 2223,
  "a.wasm": 10943,
  "a.wasm.gz": 6952,
  "total": 16035,
  "total_gz": 9552
=======
  "a.js": 4545,
  "a.js.gz": 2235,
  "a.wasm": 10893,
  "a.wasm.gz": 6922,
  "total": 16001,
  "total_gz": 9534
>>>>>>> origin/master
=======
  "a.js": 4518,
  "a.js.gz": 2218,
  "a.wasm": 10918,
  "a.wasm.gz": 6940,
  "total": 16015,
  "total_gz": 9535
>>>>>>> origin/master
=======
  "a.js": 4519,
  "a.js.gz": 2219,
  "a.wasm": 10910,
  "a.wasm.gz": 6930,
  "total": 15992,
  "total_gz": 9526
>>>>>>> bf07fdab
}<|MERGE_RESOLUTION|>--- conflicted
+++ resolved
@@ -1,37 +1,10 @@
 {
   "a.html": 563,
   "a.html.gz": 377,
-<<<<<<< HEAD
-<<<<<<< HEAD
-<<<<<<< HEAD
-  "a.js": 4529,
-  "a.js.gz": 2223,
-  "a.wasm": 10943,
-  "a.wasm.gz": 6952,
-  "total": 16035,
-  "total_gz": 9552
-=======
-  "a.js": 4545,
-  "a.js.gz": 2235,
-  "a.wasm": 10893,
-  "a.wasm.gz": 6922,
-  "total": 16001,
-  "total_gz": 9534
->>>>>>> origin/master
-=======
-  "a.js": 4518,
-  "a.js.gz": 2218,
+  "a.js": 4519,
+  "a.js.gz": 2219,
   "a.wasm": 10918,
   "a.wasm.gz": 6940,
-  "total": 16015,
-  "total_gz": 9535
->>>>>>> origin/master
-=======
-  "a.js": 4519,
-  "a.js.gz": 2219,
-  "a.wasm": 10910,
-  "a.wasm.gz": 6930,
-  "total": 15992,
-  "total_gz": 9526
->>>>>>> bf07fdab
+  "total": 16000,
+  "total_gz": 9536
 }