--- conflicted
+++ resolved
@@ -4141,13 +4141,6 @@
     self.do_run_from_file(src, output)
 
   def test_sscanf_3(self):
-<<<<<<< HEAD
-    # i64
-    if not Settings.USE_TYPED_ARRAYS == 2: return self.skip('64-bit sscanf only supported in ta2')
-=======
-    if self.run_name.startswith('s_'): return self.skip('This test requires linking to musl lib for sscanf.')
->>>>>>> 55123d98
-
     test_path = path_from_root('tests', 'core', 'test_sscanf_3')
     src, output = (test_path + s for s in ('.in', '.out'))
 
@@ -4171,12 +4164,6 @@
     self.do_run_from_file(src, output)
 
   def test_sscanf_skip(self):
-<<<<<<< HEAD
-    if Settings.USE_TYPED_ARRAYS != 2: return self.skip("need ta2 for full i64")
-=======
-    if self.run_name.startswith('s_'): return self.skip('This test requires linking to musl lib for sscanf.')
->>>>>>> 55123d98
-
     test_path = path_from_root('tests', 'core', 'test_sscanf_skip')
     src, output = (test_path + s for s in ('.in', '.out'))
 
@@ -4189,12 +4176,6 @@
     self.do_run_from_file(src, output)
 
   def test_sscanf_hex(self):
-<<<<<<< HEAD
-    if Settings.USE_TYPED_ARRAYS != 2: return self.skip('requires ta2')
-=======
-    if self.run_name.startswith('s_'): return self.skip('This test requires linking to musl lib for sscanf.')
->>>>>>> 55123d98
-
     test_path = path_from_root('tests', 'core', 'test_sscanf_hex')
     src, output = (test_path + s for s in ('.in', '.out'))
 
